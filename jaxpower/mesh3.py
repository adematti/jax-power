--- conflicted
+++ resolved
@@ -415,26 +415,16 @@
         for ill, (ell1, ell2, ell3) in enumerate(ells):
             Ylms = [[get_real_Ylm(ell, m) for m in range(-ell, ell + 1)] for ell in (ell1, ell2, ell3)]
             xs = _iter_triposh(ell1, ell2, ell3, los=los)
-<<<<<<< HEAD
-            num.append(jax.lax.scan(partial(f, Ylms), init=jnp.zeros(len(bin.edges), dtype=mattrs.dtype), xs=xs)[0] / bin.nmodes[ill])
-            #num.append(bin(*meshes, remove_zero=True) / bin.nmodes[ill])
-
-    spectrum = []
-    for ill, ell in enumerate(ells):
-        spectrum.append(Mesh3SpectrumPole(k=bin.xavg, k_edges=bin.edges, nmodes=bin.nmodes, num_raw=num[ill], norm=norm, attrs=attrs, basis=bin.basis, ell=ell))
-    return Mesh3SpectrumPoles(spectrum)
-=======
             if xs[0].size:
                 num.append(jax.lax.scan(partial(f, Ylms), init=jnp.zeros(len(bin.edges), dtype=mattrs.dtype), xs=xs)[0] / bin.nmodes[ill])
                 #num.append(bin(*meshes, remove_zero=True) / bin.nmodes[ill])
-                num_zero.append(jnp.real(prod(map(_get_zero, meshes[:2])) * meshes[2].sum()) if (ell1, ell2, ell3) == (0, 0, 0) else 0.)
             else:
                 num.append(jnp.zeros(len(bin.edges), dtype=mattrs.dtype))
-                num_zero.append(0.)
-    # FIXME: computing num_zero is a bit involved
-    num_zero = jnp.array(num_zero) * 0. # / bin.nmodes[0][0]
-    return Spectrum3Poles(k=bin.xavg, num=num, nmodes=bin.nmodes, edges=bin.edges, ells=ells, norm=norm, num_zero=num_zero, attrs=attrs, basis=bin.basis)
->>>>>>> ce24be13
+
+    spectrum = []
+    for ill, ell in enumerate(ells):
+        spectrum.append(Mesh3SpectrumPole(k=bin.xavg, k_edges=bin.edges, nmodes=bin.nmodes[ill], num_raw=num[ill], norm=norm, attrs=attrs, basis=bin.basis, ell=ell))
+    return Mesh3SpectrumPoles(spectrum)
 
 
 from .mesh2 import compute_normalization
@@ -483,7 +473,7 @@
     return toret
 
 
-def compute_fkp3_spectrum_normalization(*fkps, cellsize=10., split=None):
+def compute_fkp3_normalization(*fkps, bin: BinMesh3SpectrumPoles=None, cellsize=10., split=None):
     """
     Compute the FKP normalization for the bispectrum.
 
@@ -491,6 +481,8 @@
     ----------
     fkps : FKPField or PaticleField
         FKP or particle fields.
+    bin : BinMesh3SpectrumPoles, optional
+        Binning operator. Only used to return a list of normalization factors for each multipole.
     cellsize : float, optional
         Cell size.
     split : int or None, optional
@@ -503,7 +495,7 @@
 
     Returns
     -------
-    norm : float
+    norm : float, list
     """
     fkps =  list(fkps) + [None] * (3 - len(fkps))
     if split is not None:
@@ -517,10 +509,12 @@
         if kw[name] is None: kw.pop(name)
     alpha = prod(map(lambda fkp: fkp.data.sum() / fkp.randoms.sum(), fkps))
     norm = alpha * compute_normalization(*[fkp.randoms for fkp in fkps], **kw)
+    if bin is not None:
+        return [norm] * len(bin.ells)
     return norm
 
 
-def compute_fkp3_spectrum_shotnoise(*fkps, bin=None, los: str | np.ndarray='z', convention=None, resampler='cic', interlacing=False, **kwargs):
+def compute_fkp3_shotnoise(*fkps, bin=None, los: str | np.ndarray='z', convention=None, resampler='cic', interlacing=False, **kwargs):
     """
     Compute the FKP shot noise for the bispectrum.
 
@@ -551,7 +545,7 @@
 
     Returns
     -------
-    shotnoise : tuple
+    shotnoise : list
         Shot noise for each multipole.
     """
     fkps, same = _format_meshs(*fkps)
@@ -759,8 +753,7 @@
             for ill, ell in enumerate(ells):
                 shotnoise[ill] += s113[ill]
 
-    return tuple(shotnoise)
-
+    return list(shotnoise)
 
 
 
