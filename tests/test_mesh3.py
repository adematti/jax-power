--- conflicted
+++ resolved
@@ -8,7 +8,7 @@
 from jax import random
 from jax import numpy as jnp
 
-from jaxpower import (compute_mesh3_spectrum, BinMesh3SpectrumPoles, Mesh3SpectrumPoles, MeshAttrs, generate_gaussian_mesh, generate_uniform_particles, FKPField, compute_normalization, compute_fkp3_spectrum_normalization, compute_fkp3_spectrum_shotnoise, read, utils)
+from jaxpower import (compute_mesh3_spectrum, BinMesh3SpectrumPoles, Mesh3SpectrumPoles, MeshAttrs, generate_gaussian_mesh, generate_uniform_particles, FKPField, compute_normalization, compute_fkp3_normalization, compute_fkp3_shotnoise, read, utils)
 
 
 dirname = Path('_tests')
@@ -28,10 +28,10 @@
     list_los = ['x', 'local']
     mattrs = MeshAttrs(meshsize=128, boxsize=1000.)
 
-    for basis in ['sugiyama-diagonal', 'scoccimarro-equilateral']:
+    for basis in ['scoccimarro', 'scoccimarro-equilateral', 'sugiyama-diagonal'][:1]:
 
         ells = [0] if 'scoccimarro' in basis else [(0, 0, 0)]
-        bin = BinMesh3SpectrumPoles(mattrs, edges={'step': 0.01}, basis=basis, ells=ells)
+        bin = BinMesh3SpectrumPoles(mattrs, edges={'step': 0.1}, basis=basis, ells=ells)
 
         @partial(jax.jit, static_argnames=['los'])
         def mock(mattrs, bin, seed, los='x'):
@@ -146,7 +146,7 @@
     assert np.allclose(bk1, bk2)
 
 
-def test_polybin3d():
+def test_polybin3d(plot=False):
 
     from PolyBin3D import PolyBin3D, BSpec
 
@@ -183,7 +183,7 @@
             t0 = time.time()
             spectrum = compute_mesh3_spectrum(mesh, los=los, bin=bin)
             spectrum = spectrum.clone(norm=[mean**3 * pole.norm for pole in spectrum])
-            num_shotnoise = compute_fkp3_spectrum_shotnoise(data, los=los, bin=bin, **kw)
+            num_shotnoise = compute_fkp3_shotnoise(data, los=los, bin=bin, **kw)
             spectrum = spectrum.clone(num_shotnoise=num_shotnoise)
 
             jax.block_until_ready(spectrum)
@@ -194,7 +194,7 @@
             print(f'jax-power took {t1 - t0:.2f} s')
             print(f'polybin took {t2 - t1:.2f} s')
 
-            if imock == 0:
+            if plot and imock == 0:
                 k = spectrum.get(0).coords('k', center='mid')
                 weight = k.prod(axis=-1)
                 spectrum_raw = spectrum.clone(num_shotnoise=[0. * pole.num_shotnoise for pole in spectrum])
@@ -210,7 +210,7 @@
                 plt.show()
 
 
-def test_triumvirate_box():
+def test_triumvirate_box(plot=False):
     def pk(k):
         kp = 0.03
         return 1e4 * (k / kp)**3 * jnp.exp(-k / kp)
@@ -237,7 +237,7 @@
     bin = BinMesh3SpectrumPoles(mattrs, edges=edges, basis='sugiyama-diagonal', ells=[ell])
 
     spectrum = compute_mesh3_spectrum(mesh, los=los, bin=bin)
-    num_shotnoise = compute_fkp3_spectrum_shotnoise(data, bin=bin, convention='triumvirate', los=los, **kw)
+    num_shotnoise = compute_fkp3_shotnoise(data, bin=bin, convention='triumvirate', los=los, **kw)
     spectrum = spectrum.clone(norm=[pole.norm * mean**3 for pole in spectrum])
     spectrum_raw = spectrum
     spectrum = spectrum.clone(num_shotnoise=num_shotnoise)
@@ -257,17 +257,18 @@
     paramset = ParameterSet(param_dict=paramset)
     results = compute_bispec_in_gpp_box(catalogue, paramset=paramset)
 
-    #print(results['bk_raw'] / spectrum_raw.view())
-    #print((results['bk_raw'] - results['bk_shot']) / spectrum.view())
-    ax = plt.gca()
-    #ax.plot(results['bk_raw'] - results['bk_shot'], label='triumvirate')
-    ax.plot(results['bk_raw'] - results['bk_shot'], label='triumvirate')
-    ax.plot(spectrum.value(), label='jaxpower')
-    ax.legend()
-    plt.show()
-
-
-def test_triumvirate_survey():
+    if plot:
+        #print(results['bk_raw'] / spectrum_raw.view())
+        #print((results['bk_raw'] - results['bk_shot']) / spectrum.view())
+        ax = plt.gca()
+        #ax.plot(results['bk_raw'] - results['bk_shot'], label='triumvirate')
+        ax.plot(results['bk_raw'] - results['bk_shot'], label='triumvirate')
+        ax.plot(spectrum.value(), label='jaxpower')
+        ax.legend()
+        plt.show()
+
+
+def test_triumvirate_survey(plot=False):
     def pk(k):
         kp = 0.03
         return 1e4 * (k / kp)**3 * jnp.exp(-k / kp)
@@ -295,9 +296,9 @@
     bin = BinMesh3SpectrumPoles(mattrs, edges=edges, basis='sugiyama-diagonal', ells=[ell])
 
     spectrum = compute_mesh3_spectrum(mesh, los=los, bin=bin)
-    num_shotnoise = compute_fkp3_spectrum_shotnoise(data, bin=bin, los=los, **kw)
+    num_shotnoise = compute_fkp3_shotnoise(data, bin=bin, los=los, **kw)
     mean = size / mattrs.meshsize.prod(dtype=float)
-    spectrum = spectrum.clone(norm=spectrum.norm * mean**3)
+    spectrum = spectrum.clone(norm=[pole.norm * mean**3 for pole in spectrum])
     #spectrum = spectrum.clone(num_shotnoise=jnp.array(num_shotnoise))
 
     from triumvirate.catalogue import ParticleCatalogue
@@ -319,12 +320,13 @@
     paramset = ParameterSet(param_dict=paramset)
     results = compute_bispec(data, randoms, paramset=paramset, logger=logger)
 
-    ax = plt.gca()
-    #ax.plot(results['bk_raw'] - results['bk_shot'], label='triumvirate')
-    ax.plot(results['bk_raw'], label='triumvirate')
-    ax.plot(spectrum.value(), label='jaxpower')
-    ax.legend()
-    plt.show()
+    if plot:
+        ax = plt.gca()
+        #ax.plot(results['bk_raw'] - results['bk_shot'], label='triumvirate')
+        ax.plot(results['bk_raw'], label='triumvirate')
+        ax.plot(spectrum.value(), label='jaxpower')
+        ax.legend()
+        plt.show()
 
 
 def test_normalization():
@@ -343,9 +345,9 @@
     data = data.clone(weights=1. + mesh.read(data.positions, resampler='cic', compensate=True))
     randoms = generate_uniform_particles(mattrs, size * 10, seed=42)
     fkp = FKPField(data, randoms)
-    norm = compute_fkp3_spectrum_normalization(fkp, cellsize=20., split=None)
+    norm = compute_fkp3_normalization(fkp, cellsize=20., split=None)
     print('norm no split', norm)
-    norm_split = compute_fkp3_spectrum_normalization(fkp, cellsize=20., split=42)
+    norm_split = compute_fkp3_normalization(fkp, cellsize=20., split=42)
     print('norm split', norm_split)
 
 
@@ -381,27 +383,11 @@
     #os.environ['XLA_PYTHON_CLIENT_PREALLOCATE'] = 'true'
     #os.environ['XLA_PYTHON_CLIENT_MEM_FRACTION'] = '0.99'
 
-    #from jax import config
-    #config.update('jax_enable_x64', True)
-
-    #test_mesh3_spectrum(plot=True)
-    #test_polybin3d()
-    #test_triumvirate_box()
-    #test_triumvirate_survey()
-    test_normalization()
-    exit()
-
-    #test_timing()
-    #test_mesh3_spectrum(plot=False)
-    #test_timing()
-    #test_polybin3d()
-    #test_normalization()
-    #test_triumvirate_box()
-<<<<<<< HEAD
-    #test_triumvirate_survey()
-=======
+    from jax import config
+    config.update('jax_enable_x64', True)
+
+    test_mesh3_spectrum(plot=True)
+    test_polybin3d()
+    test_triumvirate_box()
     test_triumvirate_survey()
-    #test_binned_statistic()
->>>>>>> ce24be13
-    #test_fisher()
-    #test_normalization()+    test_normalization()